--- conflicted
+++ resolved
@@ -145,11 +145,8 @@
 	opts.IamRole = iamRole
 	opts.ExcludeDirs = excludeDirs
 	opts.IncludeDirs = includeDirs
-<<<<<<< HEAD
+	opts.StrictInclude = strictInclude
 	opts.Parallelism = parallelism
-=======
-	opts.StrictInclude = strictInclude
->>>>>>> 7cf1056d
 	opts.Check = parseBooleanArg(args, OPT_TERRAGRUNT_CHECK, os.Getenv("TERRAGRUNT_CHECK") == "false")
 	opts.HclFile = filepath.ToSlash(terragruntHclFilePath)
 
