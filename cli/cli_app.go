--- conflicted
+++ resolved
@@ -252,12 +252,7 @@
 func configureRemoteState(remoteState *remote.RemoteState, terragruntOptions *options.TerragruntOptions) error {
 	// We only configure remote state for the commands that use the tfstate files. We do not configure it for
 	// commands such as "get" or "version".
-<<<<<<< HEAD
-	switch firstArg(terragruntOptions.TerraformCliArgs) {
-	case "apply", "destroy", "import", "graph", "output", "plan", "push", "refresh", "show", "state", "taint", "untaint", "validate":
-=======
 	if util.ListContainsElement(TERRAFORM_COMMANDS_THAT_USE_STATE, firstArg(terragruntOptions.TerraformCliArgs)) {
->>>>>>> 93b60f76
 		return remoteState.ConfigureRemoteState(terragruntOptions)
 	}
 
